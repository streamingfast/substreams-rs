--- conflicted
+++ resolved
@@ -736,10 +736,6 @@
     }
 }
 
-<<<<<<< HEAD
-pub struct StoreGetInt64(StoreGetRaw);
-impl StoreGet<i64> for StoreGetInt64 {
-=======
 /// StoreGetString is as struct representing a read only store `store`
 pub struct StoreGetString {
     idx: u32,
@@ -772,9 +768,8 @@
     }
 }
 
-pub struct StoreGetI64(StoreGetRaw);
-impl StoreGet<i64> for StoreGetI64 {
->>>>>>> f9ec3410
+pub struct StoreGetInt64(StoreGetRaw);
+impl StoreGet<i64> for StoreGetInt64 {
     fn new(idx: u32) -> Self {
         Self {
             0: StoreGetRaw { idx },
