# Change log

All notable changes to this project will be documented in this file.

The format is based on [Keep a Changelog](https://keepachangelog.com/en/1.0.0/), and this project adheres to [Semantic Versioning](https://semver.org/spec/v2.0.0.html).

<<<<<<< HEAD
## 0.5.10

### Highlights

This release brings:
- You can now pass hexadecimal strings with the `0x` prefix to the `Hex::decode` function. Hexadecimal strings without the prefix are still supported.

#### Example

```
...
use substreams::Hex;

let hex = Hex::decode("0x6e60bCdF52078A250932CF9FeC174c5F67348845")
...
```

### Changed
- The `Hex::decode` function now accepts hexadecimal strings with the `0x` prefix. Hexadecimal strings without the prefix are still supported.
=======
## Next

* Fixed warning that `std::mem::forget` was called a reference while it should receive an owned object.
>>>>>>> ec8c5db0

## 0.5.9

### Highlights

This release brings:
- `#[substreams::handlers::map]` now handles `Result<Option<T>, Error>` and `Option<T>`
- Improved Error Handling

#### `#[substreams::handlers::map]` now handles `Result<Option<T>, Error>` and `Option<T>`

It's now possible to avoid sending back output from your mapper entirely by using `Option<T>` or `Result<Option<T>>`. This should be used whenever you are not returning something every block. This can make some use cases easier to "view" and comes with a small improved speed as the Protobuf encoding of an "empty" object will be avoided completely and a WASM intrinsic call will be avoided. Here an example of a `Result<Option<T>, Error>`:

```rust
#[substreams::handlers::map]
fn map_transfers(blk: eth::Block) -> Result<Option<erc721::Transfers>, substreams::errors::Error> {
    if some_condition {
        return Ok(None);
    }

    Ok(Some(erc721::Transfers {
        // ...
    }))
}
```

And plain `Option`:

```rust
#[substreams::handlers::map]
fn map_transfers(blk: eth::Block) -> Option<erc721::Transfers> {
    if some_condition {
        return None;
    }

    Some(erc721::Transfers {
        // ...
    })
}
```

#### Improved Error Handling

The `substreams::errors::Error` is now a plain alias to `anyhow::Error` which means it much easier to create generic errors, contextualize existing one and we gain the ability to be converted from any error that implements `std:error:Error` interface which is the majority of errors out there. This enables proper usage of the [`?` Rust operator](https://doc.rust-lang.org/reference/expressions/operator-expr.html#the-question-mark-operator).

```rust
#[substreams::handlers::map]
fn map_transfers(params: String, block: Block) -> Result<Transfers, substreams::errors::Error> {
    let address = Hex::decode(params)?;

    // ...
}
```

Here, a decoding error returned by `Hex::decode` will be converted to `substreams::errors::Error` and an early return will happen at that point. This will make error handling and reporting much easier.

The Rust [anyhow](https://docs.rs/anyhow/latest/anyhow/) library can now be used seamlessly to quickly write ad-hoc error as well as adding context to errors. First add `anyhow` as a dependency:

```bash
cargo add anyhow
```

Then use this code to contextualize another error:

```rust
use anyhow::Context;

#[substreams::handlers::map]
fn map_transfers(params: String, block: Block) -> Result<Transfers, substreams::errors::Error> {
    let address = Hex::decode(&params).with_context(|| format!("invalid address '{}'", &params))?;

    // ...
}
```

This should be a seamless upgrade for the vast majority of users. This change comes at the price that `Error::Unexpected("msg".to_string())` is not available anymore. Add `anyhow` as a dependency to your project:

```bash
cargo add anyhow
```

And then convert `substreams::errors:Error::Unexpected` usage with:

```rust
use anyhow::anyhow;

#[substreams::handlers::map]
fn map_transfers(block: Block) -> Result<Transfers, substreams::errors::Error> {
    if block.number == 0 {
        return Err(anyhow!("invalid block #{}", block.number))
    }

    // ...
}
```

### Changed

* Added support `Result<Option<>>` and `Option<>` in `substreams::handlers::map` macro.

* **Breaking** `substreams::errors:Error` is now an alias to `anyhow:Error`. This has been done for improving dealing with errors within Substreams Rust handler. If you were using `substreams::errors:Error::Unexpected`, now use `Err(anyhow!("invalid block #{}", block.number))` (add `anyhow = "1"` as a dependency of your project).

## [0.5.8](https://github.com/streamingfast/substreams-rs/release/tag/v0.5.8)

### Highlights

This is a re-packaging of https://github.com/streamingfast/substreams-rs/release/tag/v0.5.7 with a small removal that was actually wrong. Please see [0.5.7](https://github.com/streamingfast/substreams-rs/release/tag/v0.5.7) release notes for highlights of previous release.

### Fixed

* Removed `impl<I: Iterator>` from `Deltas`, this was implemented using `pop` which returns deltas in reverse order.

## [0.5.7](https://github.com/streamingfast/substreams-rs/release/tag/v0.5.7)

### Highlights

* New helpers to work with `store` and `delta` keys.
* Improved a bit performance of `delta` implementation.
* `BigInt` and `BigDecimal` quality of life improvements.

In this release we add various helpers to more easily decode store keys and extract meaningful information from them as well as dealing with store deltas.

In a lot of use cases, you will encode data into your keys for example `user:<address>` or `position:<pool>:<id>`. The new helpers make it easier than before to work with those. The Substreams default `key` key format is now to use the `:` segment separator to separate logical part of a key.

Import at the top of your module the `use substreams::store::DeltaExt;` trait and gain access to `key_segment_at_eq`, `key_first_segment_eq`, `key_last_segment_eq`, `key_first_segment_in` and `key_last_segment_in` on iterator of type `Delta`.

The new `key` module can then be used to extract useful part of the key:

```rust
use substreams::key;
use substreams::store::{Delta, DeltaExt, Deltas, DeltaBigDecimal};
fn db_out(store: Deltas<DeltaBigDecimal>) {
    for delta in store.key_first_segment_eq("user") {
        let address = key::segment_at(delta.get_key(), 1);
        // Do something for this delta where the key was in format `user:<address>`
    }
}
```

Or when filtering for multiple segments:

```rust
use substreams::key;
use substreams::store::{Delta, DeltaExt, Deltas, DeltaBigDecimal};
fn db_out(store: Deltas<DeltaBigDecimal>) {
    for delta in store.key_first_segment_in(["user", "contract"]) {
        // Do something for this delta where the key was in format `(user|contract):...`
    }
}
```

The `DeltaExt` trait also brings in `operation_eq` and `operation_not_eq` to filter `Deltas` based on the actual operation.

```rust
use substreams::key;
use substreams::pb::substreams::store_delta::Operation;
use substreams::store::{Delta, DeltaExt, Deltas, DeltaBigDecimal};
fn db_out(store: Deltas<DeltaBigDecimal>) {
    for delta in store
        .iter()
        .operation_eq(Operation::Create)
        .key_first_segment_in(["user", "contract"])
        .key_last_segment_eq("token0")
   {
        // Do something for Create delta(s) where the key was in format `(user|contract):...:token0`
    }
}
```

### Added

* Core: Added `key` module which contains extractor `segment_at`, `first_segment`, `last_segment`, `try_segment_at`, `try_first_segment` and `try_last_segment` to extract parts of a key.
* Stores: Added `store::DeltaExt` trait which contains predicates `key_segment_at_eq`, `key_first_segment_eq`, `key_last_segment_eq`, `key_first_segment_in`, `key_last_segment_in`, `operation_eq` and `operation_not_eq` for filtering of delta's keys.
* Stores: Added `get_key`, `get_operation` to the `Delta` trait, implemented for all Delta implementations.
* Macros: Add support for `Option<T>` and `T` as supported map output types, in addition to `Result<T, ...>`.
* Scalars: `BigInt` and `BigDecimal` types now implement the std `Default` trait (defaults to `0`) to be able to use `unwrap_or_default()`.
* Scalar: Added `absolute` method on `BigInt` and `BigDecimal` types.
* Scalar: Added `to_i32()` on `BigInt`

### Improved

* Stores: Reduced amount of clone performed in the `store` module which should improve speed a bit.

### Changed

* Stores: **Breaking** `Delta` trait method `new()` has been removed, removed by a trait bound `From<StoreDelta>` on `Deltas`, shouldn't affect anyone.
* Stores: **Breaking** `Deltas` now require the trait bound `From<StoreDelta>` implemented for all Delta implementations, shouldn't affect anyone.

## [0.5.6](https://github.com/streamingfast/substreams-rs/release/tag/v0.5.6)

* Macros: Add `StoreSetIfNotExists*` to the list of supported stores.

## [0.5.5](https://github.com/streamingfast/substreams-rs/release/tag/v0.5.5)

* Macros: Use `std::mem::ManuallyDrop` to manage memory instead of `std::mem::forget` for String input parameters.
* Macros: Add `StoreSetIfNotExistsString` to the list of supported stores.

## [0.5.4](https://github.com/streamingfast/substreams-rs/release/tag/v0.5.4)

* Bugfix: Fixed a bug where memory was not properly freed when using String input parameters in macros.
* Added `has_at`, `has_first` and `has_last` methods to `StoreGet`.

## [0.5.3](https://github.com/streamingfast/substreams-rs/release/tag/v0.5.3)

### Changed
* Support common-sense cross-type arithmetic operations for `BigInt` and `BigDecimal`. (e.g. `BigInt` + `f64` -> `BigDecimal`)

## [0.5.2](https://github.com/streamingfast/substreams-rs/release/tag/v0.5.1)

* Fixed tests
* Macros: Add support for String input parameters

## [0.5.1](https://github.com/streamingfast/substreams-rs/release/tag/v0.5.1)

* Add `from<usize>` for `BigDecimal`
* Added `new` method for `BigInt` and `BigDecimal`.
* Removed forced precision of 100 when returning a `BigDecimal` from a store.
* Fixed a bug where empty byte arrays were not properly handled

## [0.5.0](https://github.com/streamingfast/substreams-rs/release/tag/v0.5.0)

### Added
* Added `BigInt::from_unsigned_bytes_be` to create the `BigInt` from unsigned big endian bytes.

### Changed
* *Breaking* Changed signature of `BigInt::from_store_bytes(bytes: Vec<u8>)` to `BigInt::from_store_bytes(bytes: &[u8])`.
* *Breaking* Changed signature of `BigDecimal::from_store_bytes(bytes: Vec<u8>)` to `BigDecimal::from_store_bytes(bytes: &[u8])`.
* Improved implementation of `BigDecimal::divide_by_decimals` to rely on `BigDecimal` instead of a padded string.
* Reduced allocation performed when using `Store::set_if_not_exists_many`, `Store::set_many` and `Store::add_many` functions.
* Removed a bunch of unnecessary clones and removed some useless conversion which should increase overall speed of various `Store` and `Scalar` operations.

## [0.4.0](https://github.com/streamingfast/substreams-rs/release/tag/v0.4.0)

* Renaming `StoreSetIfNotExistsI64`, `StoreI64`, `DeltaI32`, `DeltaI64` to `StoreSetIfNotExistsInt64`, `StoreInt64`, `DeltaInt32` and `DeltaInt64`.
* Adding `StoreSetString`, `StoreGetString` and `StoreGetArray` typed stores.

## [0.3.2](https://github.com/streamingfast/substreams-rs/releases/tag/v0.3.2)

* Adding `DeltaI32`, `DeltaBool` and `DeltaBytes`.

## [0.3.1](https://github.com/streamingfast/substreams-rs/releases/tag/v0.3.1)

* Made Windows target(s) able to run tests when depending on `substreams` crate.

## [0.3.0](https://github.com/streamingfast/substreams-rs/releases/tag/v0.3.0)

* Abstraction of `StoreDelete` to implement `delete_prefix` and `StoreNew`.

* Removing config flag `wasm32`.

## [0.2.1](https://github.com/streamingfast/substreams-rs/releases/tag/v0.2.1)

* Added conditional compilation to make sure code that is linked to wasm modules can only be compiled when a wasm target is specified. Non-wasm targets will skip compiling the linked code allowing the crate to be compiled with any target.

## [0.2.0](https://github.com/streamingfast/substreams-rs/releases/tag/v0.2.0)

### Breaking changes

* Renamed all `{Types}StoreGet` (e.g.: `BigDecimalStoreGet`, `BigIntStoreGet`, etc.) and `{Types}StoreSet` (e.g.: `BigDecimalStoreSet`, `BigIntStoreSet`, etc.) to `StoreGet{Types}` and `StoreSet{Types}`
* Renamed all `{Types}Delta` (e.g.: `DeltaBigDecimal`, `DeltaBigInt`) to `Delta{Types}`
* Added `StoreGetI64` and `StoreSetI64`

## [0.1.0](https://github.com/streamingfast/substreams-rs/releases/tag/v0.1.0)

### Breaking changes

* `StoreGet`, `StoreSet` and `StoreSetIfNotExists` have all been changed from a `struct` to a `trait`
  * Multiple implementations for `StoreGet`, `StoreSet` and `StoreSetIfNotExists` have been added. Notably:
    * `BigDecimalStoreGet`, `BigDecimalStoreSet`, `BigIntStoreGet`, `BigIntStoreSet`. These stores are typed, meaning the user does not need to think about the encoding and the decoding as it's done for you. The user only needs to create a `BigDecimal` and store it. Storing and reading it will work out of the box for the users. No need to decode it.
    * `ProtoStoreGet<ProtobufType>`, `ProtoStoreSet<ProtobufType>` and `ProtoStoreSetIfNotExists<ProtobufType>`. All these implementations of proto have to be typed.
      example:
      ```bash
      #[derive(Clone, PartialEq, ::prost::Message)]
      pub struct ProtobufType {
          [...] // your attributes defined in your proto
      }

      #[substreams::handlers::map]
      pub fn map_my_substreams(store: ProtoStoreGet<ProtobufType>) -> Result<[...]> {
          [...]
      }
      ```
  * The previous `StoreGet`, `StoreSet` and `StoreSetIfNotExists` can still be used, but they need to be used as `RawStoreGet`, `RawStoreSet` and `RawStoreSetIfNotExists` which all use bytes as input/outputs instead of a typed value. Using any of the `Raw` stores has the same behaviour as before this release meaning if you have a `RawStore` of `BigInt`, `BigDecimal` or `ProtobufType` you would need to decode/encode them.
  * When fetching data from a typed `Store`, the user will not need to decode the returned value. Meaning a method call to `get_last()`, `get_at()` will all already return the decoded `ProtobufType` specified by the user.
* Custom `BigInt` and `BigDecimal` have been added to be able to add synthetic sugar and make the code more readable in a substreams.
  * Instead of doing manipulations like `BigDecimal::from_str(your_str_representation_of_big_decimal.as_str()).unwrap()` the user can do `let bd: BigDecimal = your_str_representation_of_big_decimal.indo()`. Much clearer and less convoluted


## [0.0.21](https://github.com/streamingfast/substreams-rs/releases/tag/v0.0.21)

* Ported rust modules from github.com/streamingfast/substreams to this repository<|MERGE_RESOLUTION|>--- conflicted
+++ resolved
@@ -4,13 +4,13 @@
 
 The format is based on [Keep a Changelog](https://keepachangelog.com/en/1.0.0/), and this project adheres to [Semantic Versioning](https://semver.org/spec/v2.0.0.html).
 
-<<<<<<< HEAD
 ## 0.5.10
 
 ### Highlights
 
 This release brings:
 - You can now pass hexadecimal strings with the `0x` prefix to the `Hex::decode` function. Hexadecimal strings without the prefix are still supported.
+- Fixed warning that `std::mem::forget` was called a reference while it should receive an owned object.
 
 #### Example
 
@@ -24,11 +24,7 @@
 
 ### Changed
 - The `Hex::decode` function now accepts hexadecimal strings with the `0x` prefix. Hexadecimal strings without the prefix are still supported.
-=======
-## Next
-
-* Fixed warning that `std::mem::forget` was called a reference while it should receive an owned object.
->>>>>>> ec8c5db0
+- - Fixed warning that `std::mem::forget` was called a reference while it should receive an owned object.
 
 ## 0.5.9
 
